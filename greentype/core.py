--- conflicted
+++ resolved
@@ -1112,7 +1112,6 @@
               {} ({:.2%}) parameters with accessed attributes and exactly one inferred type,
               {} ({:.2%}) parameters with accessed attributes and more than one inferred type
             """.format(
-<<<<<<< HEAD
                 total_attributeless, (total_attributeless / total_params) if total_params else 0,
                 (sum(p.used_directly > 0 for p in attributeless_params) / total_attributeless) if
                 total_attributeless else 0,
@@ -1125,20 +1124,6 @@
                 total_undefined, (total_undefined / total_params) if total_params else 0,
                 total_inferred, (total_inferred / total_params) if total_params else 0,
                 total_scattered, (total_scattered / total_params) if total_params else 0))
-=======
-                total_attributeless, (total_attributeless / total_params),
-                (sum(p.used_directly > 0 for p in attributeless_params) / total_attributeless) if
-                total_attributeless else 0,
-                (sum(p.used_as_argument > 0 for p in attributeless_params) / total_attributeless) if
-                total_attributeless else 0,
-                (sum(p.used_as_operand > 0 for p in attributeless_params) / total_attributeless) if
-                total_attributeless else 0,
-                (sum(p.returned > 0 for p in attributeless_params) / total_attributeless) if
-                total_attributeless else 0,
-                total_undefined, (total_undefined / total_params) if total_params else 0,
-                total_inferred, (total_inferred / total_params) if total_params else 0,
-                total_scattered, (total_scattered / total_params)) if total_params else 0)
->>>>>>> 5f42bdfb
 
             formatted += self._format_list(
                 header='Parameters with scattered type (top {}):'.format(self.top_size),
